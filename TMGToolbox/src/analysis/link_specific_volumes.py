#---LICENSE----------------------
'''
    Copyright 2015 Travel Modelling Group, Department of Civil Engineering, University of Toronto

    This file is part of the TMG Toolbox.

    The TMG Toolbox is free software: you can redistribute it and/or modify
    it under the terms of the GNU General Public License as published by
    the Free Software Foundation, either version 3 of the License, or
    (at your option) any later version.

    The TMG Toolbox is distributed in the hope that it will be useful,
    but WITHOUT ANY WARRANTY; without even the implied warranty of
    MERCHANTABILITY or FITNESS FOR A PARTICULAR PURPOSE.  See the
    GNU General Public License for more details.

    You should have received a copy of the GNU General Public License
    along with the TMG Toolbox.  If not, see <http://www.gnu.org/licenses/>.
'''
#---METADATA---------------------
'''
Export Specific Link Volumes

    Authors: tnikolov

    Latest revision by: mattaustin222
    
    
    Takes in a series of link filters and exports the
    associated volumes to file.
        
'''
#---VERSION HISTORY
'''
    0.0.1 Created on 2015-06-03 by tnikolov
    0.1.0 Added the option to export total transit volumes on the link
    
'''

import inro.modeller as _m

from html import HTML
from re import split as _regex_split
import traceback as _traceback
from contextlib import contextmanager
from contextlib import nested
from os.path import exists
from json import loads as _parsedict
from os.path import dirname
import tempfile as _tf
import shutil as _shutil
import csv

_MODELLER = _m.Modeller() #Instantiate Modeller once.
_util = _MODELLER.module('tmg.common.utilities')
_tmgTPB = _MODELLER.module('tmg.common.TMG_tool_page_builder')
networkCalculator = _MODELLER.tool('inro.emme.network_calculation.network_calculator')

##########################################################################################################

class LinkSpecificVolumes(_m.Tool()):

     #---PARAMETERS
    xtmf_ScenarioNumbers = _m.Attribute(str)
    FilterString = _m.Attribute(str)
    DemandMatrixId = _m.Attribute(str)                
    VolumeMatrix = _m.Attribute(str)
    filePath = _m.Attribute(str)

<<<<<<< HEAD
    Scenarios = _m.Attribute(_m.ListType)    
=======
    TransitFlag = _m.Attribute(bool)

    Scenarios = _m.Attribute(_m.ListType)

    #results = {"test": 1.0};
>>>>>>> b6321121
            
    def __init__(self):
        #---Init internal variables
        #self.TRACKER = _util.ProgressTracker(self.number_of_tasks) #init the ProgressTracker
        
        #---Set the defaults of parameters used by Modeller
        self.Scenario = _MODELLER.scenario #Default is primary scenario   
        self.results = {};
        self.TransitFlag = False

    def run(self):
        self.tool_run_msg = ""        
        
    def __call__(self, xtmf_ScenarioNumbers, FilterString, filePath, TransitFlag=False):
        self.tool_run_msg = ""
        print "Starting Link volume calculations"

        self.Scenarios = []
        for number in xtmf_ScenarioNumbers.split(','):
            sc = _MODELLER.emmebank.scenario(number)
            if (sc == None):
                raise Exception("Scenarios %s was not found!" %number)
            self.Scenarios.append(sc)

        self.filtersToCompute = FilterString
        self.TransitFlag = TransitFlag
       
        self._Execute()

        with open(filePath, 'wb') as csvfile:               
            writer = csv.writer(csvfile, delimiter=',')
            if self.TransitFlag:
                writer.writerow(["Scenario", "Link Filter", "Auto Volume", "Transit Volume"])
            else:
                writer.writerow(["Scenario", "Link Filter", "Volume"])
            for scenario in sorted(self.results):
                for linkFilter in sorted(self.results[scenario]):
                    output = [scenario, linkFilter]
                    output.extend(self.results[scenario][linkFilter])
                    writer.writerow(output)

        print "Finished Link volume calculations"

    def _Execute(self):

        with _m.logbook_trace(name="{classname}".format(classname=(self.__class__.__name__)),
                                     attributes=self._GetAtts()):

            if len(self.Scenarios) == 0: raise Exception("No scenarios selected.")      

            parsed_filter_list = self._ParseFilterString(self.filtersToCompute)

            for scenario in self.Scenarios:
                self.Scenario = _MODELLER.emmebank.scenario(scenario.id)
                self.results[scenario.id] = {}
            
                for filter in parsed_filter_list:                                
                
                    spec1 = {
                        "expression": "volau",                    
                        "selections": {
                            "link": filter[1]
                            },
                        "type": "NETWORK_CALCULATION"
                    }
                    report1 = networkCalculator(spec1, scenario=self.Scenario)

                    if self.TransitFlag:
                        # consider adding an option to search for links with the same coordinates 
                        # (i.e. the hypernetwork equivalent). Otherwise, this won't work
                        # for streetcars, rail, etc.

                        spec2 = {
                            "expression": "voltr",                    
                            "selections": {
                                "link": filter[1],
                                "transit_line": "all"
                                },
                            "type": "NETWORK_CALCULATION"
                        }

                        #transit scenario hard-coded as "the next" scenario
                        report2 = networkCalculator(spec2, scenario=_MODELLER.emmebank.scenario(scenario.id + 1))
                        self.results[scenario.id][filter[0]] = [report1['sum'], report2['sum']]

                    else:
                        self.results[scenario.id][filter[0]] = [report1['sum']]

    def _ParseFilterString(self, filterString):
        filterList = []
        components = _regex_split('\n|;', filterString) #Supports newline and/or semi-colons
        for component in components:
            if component.isspace(): continue #Skip if totally empty
            
            parts = component.split(':')
            if len(parts) != 2:
                print component;
                msg = "Error parsing label and filter string: Separate label and filter with colons label:filter"
                msg += ". [%s]" %component 
                raise SyntaxError(msg)
            strippedParts = [item.strip() for item in parts]
            filterList.append(strippedParts)

        return filterList

    def _GetAtts(self):
        atts = {
                "Scenario" : str(self.Scenario.id),
                "self": self.__MODELLER_NAMESPACE__}
            
        return atts<|MERGE_RESOLUTION|>--- conflicted
+++ resolved
@@ -67,15 +67,11 @@
     VolumeMatrix = _m.Attribute(str)
     filePath = _m.Attribute(str)
 
-<<<<<<< HEAD
-    Scenarios = _m.Attribute(_m.ListType)    
-=======
     TransitFlag = _m.Attribute(bool)
 
     Scenarios = _m.Attribute(_m.ListType)
 
     #results = {"test": 1.0};
->>>>>>> b6321121
             
     def __init__(self):
         #---Init internal variables
