--- conflicted
+++ resolved
@@ -171,17 +171,6 @@
         with _m.logbook_trace(
                 name="{classname} v{version}".format(classname=self.__class__.__name__, version=self.version),
                 attributes=self._get_logbook_attributes()):
-<<<<<<< HEAD
-
-            if self.ExportAllFlag:
-                self.AttributeIdsToExport = [att.name for att in self.Scenario.extra_attributes()]
-
-            self._check_attributes()
-            # Due to the dynamic nature of the selection process, it could happen that attributes are
-            # selected which don't exist in the current scenario. The method checks early to catch
-            # any problems
-
-=======
             # Due to the dynamic nature of the selection process, it could happen that attributes are
             # selected which don't exist in the current scenario. The method checks early to catch
             # any problems
@@ -189,7 +178,6 @@
                 self.AttributeIdsToExport = [att.name for att in self.Scenario.extra_attributes()]
 
             self._check_attributes()
->>>>>>> 3ccc4cac
             with _zipfile.ZipFile(self.ExportFile, 'w', _zipfile.ZIP_DEFLATED) as zf, self._temp_file() as temp_folder:
                 version_file = _path.join(temp_folder, "version.txt")
                 with open(version_file, 'w') as writer:
@@ -298,7 +286,7 @@
 
         extra_attributes = [self.Scenario.extra_attribute(id_) for id_ in self.AttributeIdsToExport]
         types = set([att.type.lower() for att in extra_attributes])
-        
+
         self.TRACKER.runTool(_export_attributes, extra_attributes,
                              temp_folder,
                              field_separator=',',
